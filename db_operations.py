# CRUD操作とモデル定義
from sqlalchemy import Column, Integer, Text, VARCHAR, DateTime, Date, Boolean, JSON, ForeignKey
from sqlalchemy import Enum as SQLEnum
from sqlalchemy import select, insert, update, delete
from sqlalchemy.orm import DeclarativeBase, relationship, Mapped, mapped_column
from sqlalchemy.sql import func
from connect_PostgreSQL import SessionLocal, engine
from pydantic import BaseModel, EmailStr, Field, computed_field
from datetime import datetime, timezone, timedelta, date
from typing import Optional, List, Dict, Any
from enum import Enum
import bcrypt
import secrets
import logging


logger = logging.getLogger(__name__)

# === SQLAlchemyモデル ===
class UpdateCategory(Enum):
    manual = 'manual'
    consistency_check = 'consistency_check'
    research = 'research'
    interview = 'interview'
    rollback = 'rollback'

class Role(Enum):
    admin = 'admin'
    editor = 'editor'

class InterviewType(Enum):
    hypothesis_testing = 'hypothesis_testing'
    deep_dive = 'deep_dive'

class SourceType(Enum):
    customer = 'customer'
    company = 'company'
    competitor = 'competitor'
    macrotrend = 'macrotrend'

class Base(DeclarativeBase):
    pass

class User(Base):
    """ユーザーテーブル"""
    __tablename__ = 'users'

    user_id: Mapped[int] = mapped_column(Integer, primary_key=True, autoincrement=True)
    email: Mapped[str] = mapped_column(VARCHAR(50), unique=True, nullable=False)
    hashed_pw: Mapped[str] = mapped_column(VARCHAR(100), nullable=False)
    created_at: Mapped[datetime] = mapped_column(DateTime, default=datetime.utcnow, nullable=False)
    last_login: Mapped[Optional[datetime]] = mapped_column(DateTime, nullable=True)
    failed_login_counts: Mapped[int] = mapped_column(Integer, default=0, nullable=False)
    lock_until: Mapped[Optional[datetime]] = mapped_column(DateTime, nullable=True)
    company_id: Mapped[Optional[int]] = mapped_column(Integer, nullable=True)

class Session(Base):
    """セッションテーブル"""
    __tablename__ = 'sessions'

    session_id: Mapped[str] = mapped_column(VARCHAR(255), primary_key=True)
    user_id: Mapped[int] = mapped_column(Integer, ForeignKey('users.user_id'), nullable=False)
    created_at: Mapped[datetime] = mapped_column(DateTime, server_default=func.now(), nullable=False)
    expires_at: Mapped[datetime] = mapped_column(DateTime, default=datetime.utcnow() + timedelta(days=1), nullable=False)
    is_active: Mapped[bool] = mapped_column(Boolean, default=True, nullable=False)

    user = relationship("User", backref="sessions")

class Project(Base):
    """プロジェクトテーブル"""
    __tablename__ = 'projects'

    project_id: Mapped[int] = mapped_column(Integer, primary_key=True, autoincrement=True)
    user_id: Mapped[int] = mapped_column(Integer, ForeignKey('users.user_id'), nullable=False)
    created_at: Mapped[datetime] = mapped_column(DateTime, server_default=func.now(), nullable=False)
    project_name: Mapped[str] = mapped_column(VARCHAR(255), nullable=False)
    
    user = relationship("User", backref="projects")

class EditHistory(Base):
    """編集履歴テーブル"""
    __tablename__ = 'edit_history'
    
    edit_id: Mapped[int] = mapped_column(Integer, primary_key=True, autoincrement=True)
    project_id: Mapped[int] = mapped_column(Integer, ForeignKey('projects.project_id'), nullable=False)
    version: Mapped[int] = mapped_column(Integer, default=1, nullable=False)
    last_updated: Mapped[datetime] = mapped_column(DateTime, server_default=func.now(), nullable=False)
    user_id: Mapped[int] = mapped_column(Integer, ForeignKey('users.user_id'), nullable=False)
    update_category: Mapped[UpdateCategory] = mapped_column(SQLEnum(UpdateCategory), nullable=False)
    update_comment: Mapped[Optional[str]] = mapped_column(VARCHAR(255), nullable=True)

    project = relationship("Project", backref="edit_history")
    user = relationship("User", backref="edit_history")

class Detail(Base):
    """詳細情報テーブル"""
    __tablename__ = 'details'
    
    edit_id: Mapped[int] = mapped_column(Integer, ForeignKey('edit_history.edit_id'), primary_key=True)
    field: Mapped[dict] = mapped_column(JSON, nullable=False)

    edit_history = relationship("EditHistory", backref="details")

class ProjectMember(Base):
    """プロジェクトメンバー"""
    __tablename__ = 'project_members'

    project_id: Mapped[int] = mapped_column(Integer, ForeignKey('projects.project_id'), primary_key=True)
    user_id: Mapped[int] = mapped_column(Integer, ForeignKey('users.user_id'), primary_key=True) # 複合キー
    role: Mapped[Role] = mapped_column(SQLEnum(Role), nullable=False)
    joined_at: Mapped[datetime] = mapped_column(DateTime, server_default=func.now(), nullable=False)

    project = relationship("Project", backref="project_members")
    user = relationship("User", backref="project_memberships")

class ResearchResult(Base):
    """リサーチ結果"""
    __tablename__ = 'research_results'

    research_id: Mapped[int] = mapped_column(Integer, primary_key=True, autoincrement=True)
    edit_id: Mapped[int] = mapped_column(Integer, ForeignKey('edit_history.edit_id'), nullable=False)
    user_id: Mapped[int] = mapped_column(Integer, ForeignKey('users.user_id'), nullable=False)
    researched_at: Mapped[datetime] = mapped_column(DateTime, server_default=func.now(), nullable=False)
    result_text: Mapped[str] = mapped_column(Text, nullable=False)

    edit_history = relationship("EditHistory", backref="research_results")
    user = relationship("User", backref="research_results")

class InterviewNote(Base):
    """インタビュー結果"""
    __tablename__ = 'interview_notes'

    note_id: Mapped[int] = mapped_column(Integer, primary_key=True, autoincrement=True)
    edit_id: Mapped[Optional[int]] = mapped_column(Integer, ForeignKey('edit_history.edit_id', ondelete="CASCADE"), nullable=True)
    project_id: Mapped[int] = mapped_column(Integer, ForeignKey('projects.project_id', ondelete="CASCADE"), nullable=False)
    user_id: Mapped[int] = mapped_column(Integer, ForeignKey('users.user_id', ondelete="CASCADE"), nullable=False)
    interviewee_name: Mapped[str] = mapped_column(VARCHAR(255), nullable=False)
    interview_date: Mapped[date] = mapped_column(Date, nullable=False)
    interview_type: Mapped[InterviewType] = mapped_column(SQLEnum(InterviewType), nullable=False)
    interview_note: Mapped[str] = mapped_column(Text, nullable=False)
    created_at: Mapped[datetime] = mapped_column(DateTime(timezone=True), server_default=func.now(), nullable=False)

    edit_history = relationship("EditHistory", backref="interview_notes")
    project = relationship("Project", backref="interview_notes")
    user = relationship("User", backref="interview_notes")

class Document(Base):
    """投稿資料の情報"""
    __tablename__ = 'documents'

    document_id: Mapped[int] = mapped_column(Integer, primary_key=True, autoincrement=True)
    user_id: Mapped[int] = mapped_column(Integer, ForeignKey('users.user_id'), nullable=False)
    project_id: Mapped[int] = mapped_column(Integer, ForeignKey('projects.project_id'), nullable=False)
    file_name: Mapped[str] = mapped_column(VARCHAR(255), nullable=False)
    file_path: Mapped[Optional[str]] = mapped_column(VARCHAR(500), nullable=True)
    file_type: Mapped[str] = mapped_column(VARCHAR(50), nullable=False)  # 例: 'pdf', 'image', 'text'
    file_size: Mapped[Optional[int]] = mapped_column(Integer, nullable=True)
    source_type: Mapped[SourceType] = mapped_column(SQLEnum(SourceType), nullable=False)
    uploaded_at: Mapped[datetime] = mapped_column(DateTime, server_default=func.now(), nullable=False)
    processing_status: Mapped[str] = mapped_column(
        VARCHAR(20),
        default='pending',
        nullable=False,
        server_default='pending',
    )

    user = relationship("User", backref="documents")
    project = relationship("Project", backref="documents")

# === Pydanticモデル ===

class UserCreate(BaseModel):
    """新規ユーザー登録用モデル"""
    email: EmailStr
    password: str

class UserLogin(BaseModel):
    """ログイン用モデル"""
    email: EmailStr
    password: str

class UserResponse(BaseModel):
    """ユーザー情報レスポンスモデル"""
    user_id: int
    email: str
    created_at: datetime
    last_login: Optional[datetime] = None

class ProjectResponse(BaseModel):
    """プロジェクトレスポンスモデル"""
    project_id: int
    project_name: str
    created_at: datetime

class AuthResponse(BaseModel):
    """認証レスポンスモデル"""
    message: str
    user: Optional[UserResponse] = None

class ProjectCreateRequest(BaseModel):
    user_id: int
    project_name: str
    field: Dict[str, Any]

class ProjectWithAI(BaseModel):
    idea_draft: str

class ProjectUpdateRequest(BaseModel):
    project_id: int
    user_id: int
    update_comment: str
    field: Dict[str, Any]

class InterviewNotesRequest(BaseModel):
    edit_id: Optional[int] = None
    project_id: int
    user_id: int
    interviewee_name: str
    interview_date: date
    interview_type: str
    interview_note: str

# === CRUD関数 ===

def hash_password(password: str) -> str:
    """パスワードをハッシュ化"""
    salt = bcrypt.gensalt()
    return bcrypt.hashpw(password.encode('utf-8'), salt).decode('utf-8')

def verify_password(password: str, hashed_password: str) -> bool:
    """パスワードを検証"""
    return bcrypt.checkpw(password.encode('utf-8'), hashed_password.encode('utf-8'))

def create_user(email: str, password: str) -> Dict[str, Any]:
    """新規ユーザー作成"""
    db = SessionLocal()
    try:
        # パスワードの基本検証
        if len(password) < 8:
            return {"success": False, "message": "パスワードは8文字以上で入力してください"}
        
        # 既存ユーザーチェック
        existing_user = db.query(User).filter(User.email == email).first()
        if existing_user:
            return {"success": False, "message": "このメールアドレスは既に登録されています"}
        
        # パスワードハッシュ化
        hashed_pw = hash_password(password)
        
        # 新規ユーザー作成
        new_user = User(
            email=email,
            hashed_pw=hashed_pw
        )
        
        db.add(new_user)
        db.commit()
        db.refresh(new_user)
        
        logger.info(f"新規ユーザー作成成功: {email}")
        return {
            "success": True,
            "message": "ユーザー登録が完了しました",
            "user_id": new_user.user_id
        }
        
    except Exception as e:
        db.rollback()
        logger.error(f"ユーザー作成エラー: {e}")
        return {"success": False, "message": "ユーザー作成に失敗しました"}
    finally:
        db.close()

def authenticate_user(email: str, password: str) -> Dict[str, Any]:
    """ユーザー認証"""
    db = SessionLocal()
    try:
        # ユーザー取得
        user = db.query(User).filter(User.email == email).first()
        if not user:
            return {"success": False, "message": "メールアドレスが正しくありません"}
        
        # パスワード検証
        if not verify_password(password, user.hashed_pw):
            return {"success": False, "message": "パスワードが正しくありません"}
        
        # 最終ログイン時刻更新
        user.last_login = func.now()
        db.commit()
        
        logger.info(f"ユーザー認証成功: {email}")
        return {
            "success": True,
            "message": "認証成功",
            "user_id": user.user_id,
            "email": user.email
        }
        
    except Exception as e:
        db.rollback()
        logger.error(f"認証エラー: {e}")
        return {"success": False, "message": "認証に失敗しました"}
    finally:
        db.close()

def create_session(user_id: int) -> Optional[str]:
    """セッション作成"""
    db = SessionLocal()
    try:
        # セッションID生成
        session_id = secrets.token_urlsafe(32)
        
        # セッション作成（24時間有効）
        from datetime import timedelta
        expires_at = datetime.utcnow() + timedelta(hours=24)
        
        new_session = Session(
            session_id=session_id,
            user_id=user_id,
            expires_at=expires_at
        )
        
        db.add(new_session)
        db.commit()
        
        logger.info(f"セッション作成成功: user_id={user_id}")
        return session_id
        
    except Exception as e:
        db.rollback()
        logger.error(f"セッション作成エラー: {e}")
        return None
    finally:
        db.close()

def validate_session(session_id: str) -> Optional[int]:
    """セッション検証"""
    db = SessionLocal()
    try:
        session = db.query(Session).filter(
            Session.session_id == session_id,
            Session.is_active == True,
            Session.expires_at > datetime.utcnow()
        ).first()
        
        if session:
            return session.user_id
        return None
        
    except Exception as e:
        logger.error(f"セッション検証エラー: {e}")
        return None
    finally:
        db.close()

def get_user_by_id(user_id: int) -> Optional[Dict[str, Any]]:
    """ユーザー情報取得"""
    db = SessionLocal()
    try:
        user = db.query(User).filter(User.user_id == user_id).first()
        if user:
            return {
                "user_id": user.user_id,
                "email": user.email,
                "created_at": user.created_at,
                "last_login": user.last_login
            }
        return None
        
    except Exception as e:
        logger.error(f"ユーザー取得エラー: {e}")
        return None
    finally:
        db.close()

def get_user_projects(user_id: int) -> List[Dict[str, Any]]:
    """ユーザーのプロジェクト一覧取得"""
    db = SessionLocal()
    try:
        projects = db.query(Project).filter(
            Project.user_id == user_id
        ).all()
        
        return [
            {
                "project_id": project.project_id,
                "project_name": project.project_name,
                "created_at": project.created_at
            }
            for project in projects
        ]
        
    except Exception as e:
        logger.error(f"プロジェクト取得エラー: {e}")
        return []
    finally:
        db.close()

def get_project_by_id(project_id: int) -> Optional[Dict[str, Any]]:
    """指定されたプロジェクトIDのプロジェクト情報を取得"""
    db = SessionLocal()
    try:
        project = db.query(Project).filter(Project.project_id == project_id).first()
        
        if project:
            return {
                "project_id": project.project_id,
                "project_name": project.project_name,
                "user_id": project.user_id,
                "created_at": project.created_at
            }
        return None
        
    except Exception as e:
        logger.error(f"プロジェクト取得エラー: {e}")
        return None
    finally:
        db.close()

# テーブル作成
def create_tables():
    """テーブル作成"""
    Base.metadata.create_all(bind=engine)
    logger.info("テーブル作成完了")


def get_latest_edit_id(project_id: int) -> Optional[int]:
    """指定されたプロジェクトの最新のedit_idを取得"""
    db = SessionLocal()
    query = select(EditHistory).filter(
        EditHistory.project_id == project_id
            ).order_by(EditHistory.last_updated.desc()).limit(1)

    try:
        with db.begin():
            result = db.execute(query).scalar_one_or_none()
            if result:
                return result.edit_id
            return None
        
    except Exception as e:
        logger.error(f"最新のedit_id取得エラー: {e}")
        return None

def get_canvas_details(edit_id: int) -> Optional[Dict[str, Any]]:
    """指定されたedit_idのキャンバス詳細を取得"""
    db = SessionLocal()
    query = select(Detail).filter(Detail.edit_id == edit_id)

    try:
        with db.begin():
            result = db.execute(query).scalars().all()
            if not result:
                return None
            
            details = {detail.edit_id: detail.field for detail in result}
            return details
        
    except Exception as e:
        logger.error(f"キャンバス詳細取得エラー: {e}")
        return None
    
def insert_project(value):
    """プロジェクトを挿入"""
    db = SessionLocal()
    query = insert(Project).values(value)
    try:
        with db.begin():
            result = db.execute(query)
            project_id = result.inserted_primary_key[0]
            logger.info(f"プロジェクト挿入成功: project_id={project_id}")
            return project_id
    except Exception as e:
        db.rollback()
        logger.error(f"プロジェクト挿入エラー: {e}")
        return None
    finally:
        db.close()

def insert_edit_history(project_id: int, version: int, user_id: int, update_category: UpdateCategory, update_comment: Optional[str]) -> int:
    """プロジェクトの編集履歴を挿入"""
    db = SessionLocal()

    values = {
        "project_id": project_id,
        "version": version,
        "user_id": user_id,
        "update_category": update_category,
    }
    if update_comment:
        values["update_comment"] = update_comment
    query = insert(EditHistory).values(values)
    try:
        with db.begin():
            result = db.execute(query)
            edit_id = result.inserted_primary_key[0]
            logger.info(f"編集履歴挿入成功: edit_id={edit_id}, project_id={project_id}")
            return edit_id
    except Exception as e:
        db.rollback()
        logger.error(f"編集履歴挿入エラー: {e}")
        return 0
    finally:
        db.close()

def insert_canvas_details(edit_id: int, field: Dict[str, Any]) -> bool:
    """キャンバスの詳細情報を挿入"""
    db = SessionLocal()
    query = insert(Detail).values(edit_id=edit_id, field=field)
    try:
        with db.begin():
            result = db.execute(query)
            detail_id = result.inserted_primary_key[0]
            logger.info(f"キャンバス詳細挿入成功: detail_id={detail_id}, edit_id={edit_id}")
            return True
    except Exception as e:
        db.rollback()
        logger.error(f"キャンバス詳細挿入エラー: {e}")
        return False
    finally:
        db.close()

def get_latest_version(project_id: int):
    db = SessionLocal()
    query = select(EditHistory).filter(
        EditHistory.project_id == project_id
            ).order_by(EditHistory.last_updated.desc()).limit(1)

    try:
        with db.begin():
            result = db.execute(query).scalars().first()
            if result:
                return result.version
            return None

    except Exception as e:
        logger.error(f"最新のバージョン取得エラー: {e}")
        return None
    
def get_project_documents(project_id: int) -> List[Dict[str, Any]]:
    """指定されたプロジェクトの文書一覧取得"""
    db = SessionLocal()
    try:
        documents = db.query(Document).filter(
            Document.project_id == project_id
        ).order_by(Document.uploaded_at.desc()).all()

        return [
            {
                "document_id": doc.document_id,
                "file_name": doc.file_name,
                "file_type": doc.file_type,
                "source_type": doc.source_type.value,  # Enumなら .value
                "uploaded_at": doc.uploaded_at,
            }
            for doc in documents
        ]
    except Exception as e:
        logger.error(f"プロジェクト文書取得エラー: {e}")
        return []
    finally:
        db.close()

def record_consistency_check(project_id: int, user_id: int, analysis_result: Dict[str, str]) -> bool:
    """整合性確認の結果をデータベースに記録"""
    try:
        with SessionLocal() as session:
            # 最新のバージョンを取得
            latest_edit = session.query(EditHistory).filter(
                EditHistory.project_id == project_id
            ).order_by(EditHistory.version.desc()).first()
            
            if latest_edit:
                new_version = latest_edit.version + 1
            else:
                new_version = 1
            
            # 編集履歴を作成
            edit_history = EditHistory(
                project_id=project_id,
                version=new_version,
                user_id=user_id,
                update_category=UpdateCategory.consistency_check,
                update_comment="AI整合性確認による改善提案"
            )
            session.add(edit_history)
            session.flush()  # edit_idを取得するためにflush
            
            # 分析結果をJSONフィールドに保存
            analysis_field = {
                "consistency_analysis": analysis_result,
                "analysis_type": "consistency_check",
                "analyzed_at": datetime.now().isoformat()
            }
            
            canvas_detail = Detail(
                edit_id=edit_history.edit_id,
                field=analysis_field
            )
            session.add(canvas_detail)
            session.commit()
            
            logger.info(f"整合性確認結果を記録しました: project_id={project_id}, edit_id={edit_history.edit_id}")
            return True
            
    except Exception as e:
        logger.error(f"整合性確認結果の記録エラー: {e}")
        return False

def insert_research_result(edit_id: int, user_id: int, result_text: str) -> bool:
    db = SessionLocal()
    query = insert(ResearchResult).values(edit_id=edit_id, user_id=user_id, result_text=result_text)
    try:
        with db.begin():
            result = db.execute(query)
            research_id = result.inserted_primary_key[0]
            logger.info(f"リサーチ結果挿入成功: research_id={research_id}, edit_id={edit_id}")
            return True
    except Exception as e:
        db.rollback()
        logger.error(f"リサーチ結果挿入エラー: {e}")
        return False
    finally:
        db.close()

<<<<<<< HEAD
def insert_interview_notes(edit_id: Optional[int], project_id: int, user_id: int, interviewee_name: str, interview_date: date, interview_type: str, interview_note: str):
    db = SessionLocal()
    values = {
        "project_id": project_id,
        "user_id": user_id,
        "interviewee_name": interviewee_name,
        "interview_date": interview_date,
        "interview_type": interview_type,
        "interview_note": interview_note
    }
    if edit_id:
        values["edit_id"] = edit_id
    query = insert(InterviewNote).values(values)

    try:
        with db.begin():
            result = db.execute(query)
            note_id = result.inserted_primary_key[0]
            logger.info(f"インタビューノート挿入成功: note_id={note_id}, project_id={project_id}")
            return True
    except Exception as e:
        db.rollback()
        logger.error(f"インタビューノート挿入エラー: {e}")
        return False
=======
def get_all_interview_notes(project_id: int):
    db = SessionLocal()
    query = select(
        InterviewNote.interviewee_name,
        InterviewNote.interview_date,
        InterviewNote.user_id,
        InterviewNote.edit_id,
        EditHistory.version,
        User.email,
    )\
    .join(EditHistory, InterviewNote.edit_id == EditHistory.edit_id, isouter=True)\
    .join(User, InterviewNote.user_id == User.user_id, isouter=True)\
    .filter(InterviewNote.project_id == project_id)
    try:
        with db.begin():
            rows = db.execute(query).all()
            if not rows:
                return None
            
            result = []
            for name, idate, user_id, edit_id, version, email in rows:
                result.append({
                    "interviewee_name": name,
                    "interview_date": idate,
                    "user_id": user_id,
                    "edit_id": edit_id,
                    "version": version,
                    "email": email,
                })
            return result
>>>>>>> 83dba3e1
    finally:
        db.close()

# === RAG機能用追加 START ===
# 注意: データベーススキーマ適用前のため一時的にコメントアウト

# class Document(Base):
#     """ドキュメントテーブル（RAG対応）"""
#     __tablename__ = 'documents'
# 
#     document_id: Mapped[int] = mapped_column(Integer, primary_key=True, autoincrement=True)
#     user_id: Mapped[int] = mapped_column(Integer, ForeignKey('users.user_id'), nullable=False)
#     project_id: Mapped[int] = mapped_column(Integer, ForeignKey('projects.project_id'), nullable=False)
#     file_name: Mapped[str] = mapped_column(VARCHAR(255), nullable=False)
#     file_path: Mapped[Optional[str]] = mapped_column(VARCHAR(500), nullable=True)  # RAG: NULL許可
#     file_type: Mapped[str] = mapped_column(VARCHAR(50), nullable=False)
#     file_size: Mapped[Optional[int]] = mapped_column(Integer, nullable=True)
#     source_type: Mapped[str] = mapped_column(VARCHAR(50), nullable=False)
#     uploaded_at: Mapped[datetime] = mapped_column(DateTime, server_default=func.now(), nullable=False)
#     processing_status: Mapped[str] = mapped_column(VARCHAR(20), default='pending', nullable=False)
# 
#     user = relationship("User", backref="documents")
#     project = relationship("Project", backref="documents")

# class DocumentChunk(Base):
#     """ドキュメントチャンクテーブル（RAG用ベクトル保存）"""
#     __tablename__ = 'document_chunks'
# 
#     chunk_id: Mapped[int] = mapped_column(Integer, primary_key=True, autoincrement=True)
#     document_id: Mapped[int] = mapped_column(Integer, ForeignKey('documents.document_id'), nullable=False)
#     chunk_text: Mapped[str] = mapped_column(Text, nullable=False)
#     chunk_order: Mapped[int] = mapped_column(Integer, nullable=False)
#     embedding: Mapped[Optional[str]] = mapped_column(Text, nullable=True)  # pgvector型（文字列として扱う）
#     metadata: Mapped[Optional[dict]] = mapped_column(JSON, nullable=True)
# 
#     document = relationship("Document", backref="chunks")

# RAG機能用Pydanticモデル
class DocumentUploadResponse(BaseModel):
    document_id: int
    file_name: str
    file_type: str
    file_size: int
    processing_status: str
    chunks_count: Optional[int] = 0
    created_at: datetime

class TextDocumentResponse(BaseModel):
    document_id: int
    file_name: str
    file_type: str
    source_type: str
    text_preview: str
    processing_status: str
    chunks_count: int
    uploaded_at: datetime

class SearchRequest(BaseModel):
    query: str
    limit: Optional[int] = 10

class SearchResult(BaseModel):
    chunk_text: str
    similarity_score: float
    document_name: str
    source_type: str

class CanvasGenerationRequest(BaseModel):
    idea_description: str
    target_audience: Optional[str] = None
    industry: Optional[str] = None

class ConsistencyCheckRequest(BaseModel):
    """リーンキャンバス整合性確認リクエストモデル（現在は空、将来の拡張用）"""
    pass

class ConsistencyCheckResponse(BaseModel):
    """リーンキャンバス整合性確認レスポンスモデル"""
    success: bool
    analysis: Optional[Dict[str, Dict[str, str]]] = None
    analyzed_at: Optional[str] = None
    
    @computed_field
    @property
    def message(self) -> Optional[str]:
        """エラーメッセージ（エラー時のみ）"""
        return None if self.success else "エラーが発生しました"

class AutoAnswerGenerationRequest(BaseModel):
    """AI回答自動生成リクエストモデル"""
    project_id: int
    questions: List[Dict[str, Any]]  # 質問とその内容

class AutoAnswerGenerationResponse(BaseModel):
    """AI回答自動生成レスポンスモデル"""
    success: bool
    answers: Optional[List[str]] = None
    generated_at: Optional[str] = None
    
    @computed_field
    @property
    def message(self) -> Optional[str]:
        """エラーメッセージ（エラー時のみ）"""
        return None if self.success else "エラーが発生しました"

class CanvasUpdateRequest(BaseModel):
    """リーンキャンバス更新案生成リクエストモデル"""
    project_id: int
    user_answers: List[Dict[str, Any]]  # ユーザーの回答内容

class CanvasUpdateResponse(BaseModel):
    """リーンキャンバス更新案生成レスポンスモデル"""
    success: bool
    updated_canvas: Optional[Dict[str, Any]] = None
    generated_at: Optional[str] = None
    
    @computed_field
    @property
    def message(self) -> Optional[str]:
        """エラーメッセージ（エラー時のみ）"""
        return None if self.success else "エラーが発生しました"

# RAG機能用CRUD関数（データベーススキーマ適用前のため一時的にコメントアウト）
# def create_document_record(user_id: int, project_id: int, file_name: str, 
#                           file_type: str, file_size: int, source_type: str) -> Optional[int]:
#     """ドキュメント記録を作成"""
#     db = SessionLocal()
#     try:
#         new_doc = Document(
#             user_id=user_id,
#             project_id=project_id,
#             file_name=file_name,
#             file_type=file_type,
#             file_size=file_size,
#             source_type=source_type,
#             processing_status='pending'
#         )
#         db.add(new_doc)
#         db.commit()
#         db.refresh(new_doc)
#         
#         logger.info(f"ドキュメント記録作成成功: {file_name} (ID: {new_doc.document_id})")
#         return new_doc.document_id
#         
#     except Exception as e:
#         db.rollback()
#         logger.error(f"ドキュメント記録作成エラー: {e}")
#         return None
#     finally:
#         db.close()

# def update_document_processing_status(document_id: int, status: str) -> bool:
#     """ドキュメント処理状況を更新"""
#     db = SessionLocal()
#     try:
#         doc = db.query(Document).filter(Document.document_id == document_id).first()
#         if doc:
#             doc.processing_status = status
#             if status == 'completed':
#                 doc.file_path = None  # RAG処理完了後はfile_pathをクリア
#             db.commit()
#             logger.info(f"ドキュメント処理状況更新: {document_id} -> {status}")
#             return True
#         return False
#         
#     except Exception as e:
#         db.rollback()
#         logger.error(f"ドキュメント処理状況更新エラー: {e}")
#         return False
#     finally:
#         db.close()

# def get_project_documents(project_id: int, user_id: int) -> List[Dict[str, Any]]:
#     """プロジェクトのドキュメント一覧取得"""
#     db = SessionLocal()
#     try:
#         docs = db.query(Document).filter(
#             Document.project_id == project_id,
#             Document.user_id == user_id
#         ).order_by(Document.uploaded_at.desc()).all()
#         
#         result = []
#         for doc in docs:
#             # チャンク数を取得
#             chunk_count = db.query(DocumentChunk).filter(
#                 DocumentChunk.document_id == doc.document_id
#             ).count()
#             
#             result.append({
#                 "document_id": doc.document_id,
#                 "file_name": doc.file_name,
#                 "file_type": doc.file_type,
#                 "file_size": doc.file_size,
#                 "source_type": doc.source_type,
#                 "processing_status": doc.processing_status,
#                 "chunks_count": chunk_count,
#                 "uploaded_at": doc.uploaded_at
#             })
#         
#         return result
#         
#     except Exception as e:
#         logger.error(f"プロジェクトドキュメント取得エラー: {e}")
#         return []
#     finally:
#         db.close()

# def delete_document_record(document_id: int, user_id: int) -> bool:
#     """ドキュメント記録を削除"""
#     db = SessionLocal()
#     try:
#         doc = db.query(Document).filter(
#             Document.document_id == document_id,
#             Document.user_id == user_id
#         ).first()
#         
#         if doc:
#             # チャンクも一緒に削除される（CASCADE）
#             db.delete(doc)
#             db.commit()
#             logger.info(f"ドキュメント削除成功: {document_id}")
#             return True
#         return False
#         
#     except Exception as e:
#         db.rollback()
#         logger.error(f"ドキュメント削除エラー: {e}")
#         return False
#     finally:
#         db.close()

# === RAG機能用追加 END ===<|MERGE_RESOLUTION|>--- conflicted
+++ resolved
@@ -623,7 +623,6 @@
     finally:
         db.close()
 
-<<<<<<< HEAD
 def insert_interview_notes(edit_id: Optional[int], project_id: int, user_id: int, interviewee_name: str, interview_date: date, interview_type: str, interview_note: str):
     db = SessionLocal()
     values = {
@@ -648,7 +647,9 @@
         db.rollback()
         logger.error(f"インタビューノート挿入エラー: {e}")
         return False
-=======
+    finally:
+        db.close()
+
 def get_all_interview_notes(project_id: int):
     db = SessionLocal()
     query = select(
@@ -679,7 +680,10 @@
                     "email": email,
                 })
             return result
->>>>>>> 83dba3e1
+    except Exception as e:
+        db.rollback()
+        logger.error(f"インタビューノート取得エラー: {e}")
+        return False
     finally:
         db.close()
 
