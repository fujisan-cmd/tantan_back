--- conflicted
+++ resolved
@@ -1,6 +1,7 @@
 # CRUD操作とモデル定義
 from sqlalchemy import Column, Integer, Text, VARCHAR, DateTime, Date, Boolean, JSON, ForeignKey
 from sqlalchemy import Enum as SQLEnum
+from sqlalchemy import select, insert, update, delete
 from sqlalchemy.orm import DeclarativeBase, relationship, Mapped, mapped_column
 from sqlalchemy.sql import func
 from connect_PostgreSQL import SessionLocal, engine
@@ -46,7 +47,7 @@
 
     user_id: Mapped[int] = mapped_column(Integer, primary_key=True, autoincrement=True)
     email: Mapped[str] = mapped_column(VARCHAR(50), unique=True, nullable=False)
-    hashed_password: Mapped[str] = mapped_column(VARCHAR(100), nullable=False)
+    hashed_pw: Mapped[str] = mapped_column(VARCHAR(100), nullable=False)
     created_at: Mapped[datetime] = mapped_column(DateTime, default=datetime.utcnow, nullable=False)
     last_login: Mapped[Optional[datetime]] = mapped_column(DateTime, nullable=True)
     failed_login_counts: Mapped[int] = mapped_column(Integer, default=0, nullable=False)
@@ -196,8 +197,6 @@
     message: str
     user: Optional[UserResponse] = None
 
-<<<<<<< HEAD
-=======
 class ProjectCreateRequest(BaseModel):
     user_id: int
     project_name: str
@@ -206,18 +205,7 @@
 class ProjectWithAI(BaseModel):
     idea_draft: str
 
->>>>>>> cb1545df
 # === CRUD関数 ===
-def get_user_by_id(user_id: int):
-    query = """
-        SELECT user_id, email, created_at
-        FROM users
-        WHERE user_id = %s
-    """
-    with conn.cursor(dictionary=True) as cursor:
-        cursor.execute(query, (user_id,))
-        return cursor.fetchone()
-
 
 def hash_password(password: str) -> str:
     """パスワードをハッシュ化"""
@@ -247,7 +235,7 @@
         # 新規ユーザー作成
         new_user = User(
             email=email,
-            hashed_password=hashed_pw
+            hashed_pw=hashed_pw
         )
         
         db.add(new_user)
@@ -278,13 +266,8 @@
             return {"success": False, "message": "メールアドレスが正しくありません"}
         
         # パスワード検証
-<<<<<<< HEAD
-        if not verify_password(password, user.hashed_password):
-            return {"success": False, "message": "メールアドレスまたはパスワードが正しくありません"}
-=======
         if not verify_password(password, user.hashed_pw):
             return {"success": False, "message": "パスワードが正しくありません"}
->>>>>>> cb1545df
         
         # 最終ログイン時刻更新
         user.last_login = func.now()
@@ -404,26 +387,21 @@
     Base.metadata.create_all(bind=engine)
     logger.info("テーブル作成完了")
 
-def get_project_documents(project_id: int) -> List[Dict[str, Any]]:
-    """指定されたプロジェクトの文書一覧取得"""
-    db = SessionLocal()
-    try:
-        documents = db.query(Document).filter(
-            Document.project_id == project_id
-        ).order_by(Document.uploaded_at.desc()).all()
-        
-<<<<<<< HEAD
-        return [
-            {
-                "document_id": doc.document_id,
-                "file_name": doc.file_name,
-                "file_type": doc.file_type,
-                "source_type": doc.source_type.value,
-                "uploaded_at": doc.uploaded_at
-            }
-            for doc in documents
-        ]
-=======
+
+def get_latest_edit_id(project_id: int) -> Optional[int]:
+    """指定されたプロジェクトの最新のedit_idを取得"""
+    db = SessionLocal()
+    query = select(EditHistory).filter(
+        EditHistory.project_id == project_id
+            ).order_by(EditHistory.last_updated.desc()).limit(1)
+
+    try:
+        with db.begin():
+            result = db.execute(query).scalar_one_or_none()
+            if result:
+                return result.edit_id
+            return None
+        
     except Exception as e:
         logger.error(f"最新のedit_id取得エラー: {e}")
         return None
@@ -441,15 +419,44 @@
             
             details = {detail.edit_id: detail.field for detail in result}
             return details
->>>>>>> cb1545df
-        
-    except Exception as e:
-        logger.error(f"プロジェクト文書取得エラー: {e}")
-        return []
-    finally:
-        db.close()
-<<<<<<< HEAD
-=======
+        
+    except Exception as e:
+        logger.error(f"キャンバス詳細取得エラー: {e}")
+        return None
+    
+def insert_project(value):
+    """プロジェクトを挿入"""
+    db = SessionLocal()
+    query = insert(Project).values(value)
+    try:
+        with db.begin():
+            result = db.execute(query)
+            project_id = result.inserted_primary_key[0]
+            logger.info(f"プロジェクト挿入成功: project_id={project_id}")
+            return project_id
+    except Exception as e:
+        db.rollback()
+        logger.error(f"プロジェクト挿入エラー: {e}")
+        return None
+    finally:
+        db.close()
+
+def insert_edit_history(project_id: int, version: int, user_id: int, update_category: UpdateCategory) -> int:
+    """プロジェクトの編集履歴を挿入"""
+    db = SessionLocal()
+    query = insert(EditHistory).values(project_id=project_id, version=version, user_id=user_id, update_category=update_category)
+    try:
+        with db.begin():
+            result = db.execute(query)
+            edit_id = result.inserted_primary_key[0]
+            logger.info(f"編集履歴挿入成功: edit_id={edit_id}, project_id={project_id}")
+            return edit_id
+    except Exception as e:
+        db.rollback()
+        logger.error(f"編集履歴挿入エラー: {e}")
+        return 0
+    finally:
+        db.close()
 
 def insert_canvas_details(edit_id: int, field: Dict[str, Any]) -> bool:
     """キャンバスの詳細情報を挿入"""
@@ -646,5 +653,4 @@
 #     finally:
 #         db.close()
 
-# === RAG機能用追加 END ===
->>>>>>> cb1545df
+# === RAG機能用追加 END ===