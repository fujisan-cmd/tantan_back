--- conflicted
+++ resolved
@@ -16,11 +16,6 @@
 # ローカルモジュールのインポート
 from connect_PostgreSQL import test_database_connection
 from db_operations import (
-<<<<<<< HEAD
-    UserCreate, UserLogin, AuthResponse, UserResponse, ProjectResponse,
-    create_user, authenticate_user, create_session, validate_session, 
-    get_user_by_id, get_user_projects, create_tables, get_project_documents
-=======
     UserCreate, UserLogin, AuthResponse, UserResponse, ProjectResponse, ProjectCreateRequest, ProjectWithAI,
     create_user, authenticate_user, create_session, validate_session, 
     get_user_by_id, get_user_projects, create_tables, get_latest_edit_id,
@@ -28,7 +23,6 @@
     insert_project, insert_edit_history, insert_canvas_details,
     # RAG機能用追加
     DocumentUploadResponse, TextDocumentResponse, SearchRequest, SearchResult, CanvasGenerationRequest
->>>>>>> cb1545df
 )
 
 # RAG機能用サービス
@@ -42,20 +36,18 @@
 )
 logger = logging.getLogger(__name__)
 
-# FastAPIアプリケーション
 app = FastAPI(
     title="Idea Spark API",
     description="新規事業開発支援WebアプリケーションのAPI",
     version="1.0.0"
 )
 
-# CORS設定
 allowed_origins = os.getenv("ALLOWED_ORIGINS", "http://localhost:3000,http://127.0.0.1:3000").split(",")
 logger.info(f"CORS allowed origins: {allowed_origins}")
 
 app.add_middleware(
     CORSMiddleware,
-    allow_origins=["*"],
+    allow_origins=["*"], # 本番環境ではallowed_originsを使用すること
     allow_credentials=True,
     allow_methods=["*"],
     allow_headers=["*"],
@@ -186,7 +178,7 @@
     response.delete_cookie("session_id")
     return {"message": "ログアウトしました"}
 
-@app.get("/api/me", response_model=UserResponse)
+@app.get("/api/auth/me", response_model=UserResponse)
 def get_current_user_info(current_user_id: int = Depends(get_current_user)):
     """現在のユーザー情報取得"""
     user_info = get_user_by_id(current_user_id)
@@ -201,8 +193,6 @@
     projects = get_user_projects(current_user_id)
     return [ProjectResponse(**project) for project in projects]
 
-<<<<<<< HEAD
-=======
 @app.get("/projects/{project_id}/latest")
 def get_latest_canvas(project_id: int):
     # response_modelと認証機能は後で実装する
@@ -387,7 +377,6 @@
         logger.error(f"文書削除エラー: {e}")
         raise HTTPException(status_code=500, detail="文書削除に失敗しました")
 
->>>>>>> cb1545df
 # アプリケーション起動時にテーブル作成
 @app.on_event("startup")
 def startup_event():
@@ -398,12 +387,4 @@
 
 if __name__ == "__main__":
     import uvicorn
-    uvicorn.run(app, host="0.0.0.0", port=8000)
-
-
-@app.get("/projects/{project_id}/documents")
-def get_documents(project_id: int):
-    # response_modelと認証機能は後で実装する
-    documents = get_project_documents(project_id)
-    print(f"プロジェクト{project_id}の文書一覧: {len(documents)}件")
-    return documents+    uvicorn.run(app, host="0.0.0.0", port=8000)