--- conflicted
+++ resolved
@@ -21,11 +21,7 @@
     get_user_by_id, get_user_projects, create_tables, get_latest_edit_id, get_project_documents,
     get_canvas_details, get_latest_version, get_project_by_id,
     insert_project, insert_edit_history, insert_canvas_details, 
-<<<<<<< HEAD
-    insert_research_result, insert_interview_notes,
-=======
-    insert_research_result, get_all_interview_notes,
->>>>>>> 83dba3e1
+    insert_research_result, insert_interview_notes, get_all_interview_notes,
     # RAG機能用追加
     DocumentUploadResponse, TextDocumentResponse, SearchRequest, SearchResult, CanvasGenerationRequest,
     # 整合性確認機能用追加
@@ -364,7 +360,6 @@
 
     return {"interviewee": output_content1, "questions": output_content2}
 
-<<<<<<< HEAD
 @app.post("/projects/{project_id}/interview-notes")
 def save_interview_notes(request: InterviewNotesRequest):
     result = insert_interview_notes(request.edit_id, request.project_id, request.user_id, request.interviewee_name, request.interview_date, request.interview_type, request.interview_note)
@@ -372,12 +367,10 @@
         raise HTTPException(status_code=500, detail="インタビューメモの登録に失敗しました")
         
     return {"success": True, "message": "インタビューメモが正常に登録されました"}
-=======
 @app.get("/projects/{project_id}/interview-notes")
 def get_interview_notes(project_id: int):
     result = get_all_interview_notes(project_id)
     return result
->>>>>>> 83dba3e1
 
 # === RAG機能用エンドポイント ===
 
