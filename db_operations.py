# CRUD操作とモデル定義
from sqlalchemy import Column, Integer, Text, VARCHAR, DateTime, Date, Boolean, JSON, ForeignKey
from sqlalchemy import Enum as SQLEnum
<<<<<<< HEAD
from sqlalchemy import select, insert, update, delete
=======
from sqlalchemy import select, insert, delete, update
>>>>>>> 9e3bf2a6
from sqlalchemy.orm import DeclarativeBase, relationship, Mapped, mapped_column
from sqlalchemy.sql import func
from connect_PostgreSQL import SessionLocal, engine
from pydantic import BaseModel, EmailStr
from datetime import datetime, timezone, timedelta, date
from typing import Optional, List, Dict, Any
from enum import Enum
import bcrypt
import secrets
import logging


logger = logging.getLogger(__name__)

# === SQLAlchemyモデル ===
class UpdateCategory(Enum):
    manual = 'manual'
    consistency_check = 'consistency_check'
    research = 'research'
    interview = 'interview'
    rollback = 'rollback'

class Role(Enum):
    admin = 'admin'
    editor = 'editor'

class InterviewType(Enum):
    hypothesis_testing = 'hypothesis_testing'
    deep_dive = 'deep_dive'

class SourceType(Enum):
    customer = 'customer'
    company = 'company'
    competitor = 'competitor'
    macrotrend = 'macrotrend'

class Base(DeclarativeBase):
    pass

class User(Base):
    """ユーザーテーブル"""
    __tablename__ = 'users'

    user_id: Mapped[int] = mapped_column(Integer, primary_key=True, autoincrement=True)
    email: Mapped[str] = mapped_column(VARCHAR(50), unique=True, nullable=False)
    hashed_pw: Mapped[str] = mapped_column(VARCHAR(100), nullable=False)
    created_at: Mapped[datetime] = mapped_column(DateTime, default=datetime.utcnow, nullable=False)
    last_login: Mapped[Optional[datetime]] = mapped_column(DateTime, nullable=True)
    failed_login_counts: Mapped[int] = mapped_column(Integer, default=0, nullable=False)
    lock_until: Mapped[Optional[datetime]] = mapped_column(DateTime, nullable=True)
    company_id: Mapped[Optional[int]] = mapped_column(Integer, nullable=True)

class Session(Base):
    """セッションテーブル"""
    __tablename__ = 'sessions'

    session_id: Mapped[str] = mapped_column(VARCHAR(255), primary_key=True)
    user_id: Mapped[int] = mapped_column(Integer, ForeignKey('users.user_id'), nullable=False)
    created_at: Mapped[datetime] = mapped_column(DateTime, server_default=func.now(), nullable=False)
    expires_at: Mapped[datetime] = mapped_column(DateTime, default=datetime.utcnow() + timedelta(days=1), nullable=False)
    is_active: Mapped[bool] = mapped_column(Boolean, default=True, nullable=False)

    user = relationship("User", backref="sessions")

class Project(Base):
    """プロジェクトテーブル"""
    __tablename__ = 'projects'

    project_id: Mapped[int] = mapped_column(Integer, primary_key=True, autoincrement=True)
    user_id: Mapped[int] = mapped_column(Integer, ForeignKey('users.user_id'), nullable=False)
    created_at: Mapped[datetime] = mapped_column(DateTime, server_default=func.now(), nullable=False)
    project_name: Mapped[str] = mapped_column(VARCHAR(255), nullable=False)
    
    user = relationship("User", backref="projects")

class EditHistory(Base):
    """編集履歴テーブル"""
    __tablename__ = 'edit_history'
    
    edit_id: Mapped[int] = mapped_column(Integer, primary_key=True, autoincrement=True)
    project_id: Mapped[int] = mapped_column(Integer, ForeignKey('projects.project_id'), nullable=False)
    version: Mapped[int] = mapped_column(Integer, default=1, nullable=False)
    last_updated: Mapped[datetime] = mapped_column(DateTime, server_default=func.now(), nullable=False)
    user_id: Mapped[int] = mapped_column(Integer, ForeignKey('users.user_id'), nullable=False)
    update_category: Mapped[UpdateCategory] = mapped_column(SQLEnum(UpdateCategory), nullable=False)
    update_comment: Mapped[Optional[str]] = mapped_column(VARCHAR(255), nullable=True)

    project = relationship("Project", backref="edit_history")
    user = relationship("User", backref="edit_history")

class Detail(Base):
    """詳細情報テーブル"""
    __tablename__ = 'details'
    
    edit_id: Mapped[int] = mapped_column(Integer, ForeignKey('edit_history.edit_id'), primary_key=True)
    field_name: Mapped[dict] = mapped_column(JSON, nullable=False)
    field_content: Mapped[dict] = mapped_column(JSON, nullable=False)

    edit_history = relationship("EditHistory", backref="details")

class ProjectMember(Base):
    """プロジェクトメンバー"""
    __tablename__ = 'project_members'

    project_id: Mapped[int] = mapped_column(Integer, ForeignKey('projects.project_id'), primary_key=True)
    user_id: Mapped[int] = mapped_column(Integer, ForeignKey('users.user_id'), primary_key=True) # 複合キー
    role: Mapped[Role] = mapped_column(SQLEnum(Role), nullable=False)
    joined_at: Mapped[datetime] = mapped_column(DateTime, server_default=func.now(), nullable=False)

    project = relationship("Project", backref="project_members")
    user = relationship("User", backref="project_memberships")

class ResearchResult(Base):
    """リサーチ結果"""
    __tablename__ = 'research_results'

    research_id: Mapped[int] = mapped_column(Integer, primary_key=True, autoincrement=True)
    edit_id: Mapped[int] = mapped_column(Integer, ForeignKey('edit_history.edit_id'), nullable=False)
    user_id: Mapped[int] = mapped_column(Integer, ForeignKey('users.user_id'), nullable=False)
    researched_at: Mapped[datetime] = mapped_column(DateTime, server_default=func.now(), nullable=False)
    result_text: Mapped[str] = mapped_column(VARCHAR(1000), nullable=False)

    edit_history = relationship("EditHistory", backref="research_results")
    user = relationship("User", backref="research_results")

class InterviewNote(Base):
    """インタビュー結果"""
    __tablename__ = 'interview_notes'

    note_id: Mapped[int] = mapped_column(Integer, primary_key=True, autoincrement=True)
    edit_id: Mapped[int] = mapped_column(Integer, ForeignKey('edit_history.edit_id'), nullable=False)
    project_id: Mapped[int] = mapped_column(Integer, ForeignKey('projects.project_id'), nullable=False)
    user_id: Mapped[int] = mapped_column(Integer, ForeignKey('users.user_id'), nullable=False)
    interviewee_name: Mapped[str] = mapped_column(VARCHAR(50), nullable=False)
    interview_date: Mapped[date] = mapped_column(Date, nullable=False)
    interview_type: Mapped[InterviewType] = mapped_column(SQLEnum(InterviewType), nullable=False)
    interview_note: Mapped[str] = mapped_column(Text, nullable=False)

    edit_history = relationship("EditHistory", backref="interview_notes")
    project = relationship("Project", backref="interview_notes")
    user = relationship("User", backref="interview_notes")

class Document(Base):
    """投稿資料の情報"""
    __tablename__ = 'documents'

    document_id: Mapped[int] = mapped_column(Integer, primary_key=True, autoincrement=True)
    user_id: Mapped[int] = mapped_column(Integer, ForeignKey('users.user_id'), nullable=False)
    project_id: Mapped[int] = mapped_column(Integer, ForeignKey('projects.project_id'), nullable=False)
    file_name: Mapped[str] = mapped_column(VARCHAR(255), nullable=False)
    file_path: Mapped[str] = mapped_column(VARCHAR(500), nullable=False)
    file_type: Mapped[str] = mapped_column(VARCHAR(50), nullable=False)  # 例: 'pdf', 'image', 'text'
    source_type: Mapped[SourceType] = mapped_column(SQLEnum(SourceType), nullable=False)
    uploaded_at: Mapped[datetime] = mapped_column(DateTime, server_default=func.now(), nullable=False)

    user = relationship("User", backref="documents")
    project = relationship("Project", backref="documents")

# === Pydanticモデル ===

class UserCreate(BaseModel):
    """新規ユーザー登録用モデル"""
    email: EmailStr
    password: str

class UserLogin(BaseModel):
    """ログイン用モデル"""
    email: EmailStr
    password: str

class UserResponse(BaseModel):
    """ユーザー情報レスポンスモデル"""
    user_id: int
    email: str
    created_at: datetime
    last_login: Optional[datetime] = None

class ProjectResponse(BaseModel):
    """プロジェクトレスポンスモデル"""
    project_id: int
    project_name: str
    description: Optional[str]
    created_at: datetime

class AuthResponse(BaseModel):
    """認証レスポンスモデル"""
    message: str
    user: Optional[UserResponse] = None

class ProjectCreateRequest(BaseModel):
    user_id: int
    project_name: str
    field_name: Dict[str, Any]
    field_content: Dict[str, Any]

# === CRUD関数 ===

def hash_password(password: str) -> str:
    """パスワードをハッシュ化"""
    salt = bcrypt.gensalt()
    return bcrypt.hashpw(password.encode('utf-8'), salt).decode('utf-8')

def verify_password(password: str, hashed_password: str) -> bool:
    """パスワードを検証"""
    return bcrypt.checkpw(password.encode('utf-8'), hashed_password.encode('utf-8'))

def create_user(email: str, password: str) -> Dict[str, Any]:
    """新規ユーザー作成"""
    db = SessionLocal()
    try:
        # パスワードの基本検証
        if len(password) < 8:
            return {"success": False, "message": "パスワードは8文字以上で入力してください"}
        
        # 既存ユーザーチェック
        existing_user = db.query(User).filter(User.email == email).first()
        if existing_user:
            return {"success": False, "message": "このメールアドレスは既に登録されています"}
        
        # パスワードハッシュ化
        hashed_pw = hash_password(password)
        
        # 新規ユーザー作成
        new_user = User(
            email=email,
            hashed_pw=hashed_pw
        )
        
        db.add(new_user)
        db.commit()
        db.refresh(new_user)
        
        logger.info(f"新規ユーザー作成成功: {email}")
        return {
            "success": True,
            "message": "ユーザー登録が完了しました",
            "user_id": new_user.user_id
        }
        
    except Exception as e:
        db.rollback()
        logger.error(f"ユーザー作成エラー: {e}")
        return {"success": False, "message": "ユーザー作成に失敗しました"}
    finally:
        db.close()

def authenticate_user(email: str, password: str) -> Dict[str, Any]:
    """ユーザー認証"""
    db = SessionLocal()
    try:
        # ユーザー取得
        user = db.query(User).filter(User.email == email).first()
        if not user:
            return {"success": False, "message": "メールアドレスまたはパスワードが正しくありません"}
        
        # パスワード検証
        if not verify_password(password, user.hashed_pw):
            return {"success": False, "message": "メールアドレスまたはパスワードが正しくありません"}
        
        # 最終ログイン時刻更新
        user.last_login = func.now()
        db.commit()
        
        logger.info(f"ユーザー認証成功: {email}")
        return {
            "success": True,
            "message": "認証成功",
            "user_id": user.user_id,
            "email": user.email
        }
        
    except Exception as e:
        db.rollback()
        logger.error(f"認証エラー: {e}")
        return {"success": False, "message": "認証に失敗しました"}
    finally:
        db.close()

def create_session(user_id: int) -> Optional[str]:
    """セッション作成"""
    db = SessionLocal()
    try:
        # セッションID生成
        session_id = secrets.token_urlsafe(32)
        
        # セッション作成（24時間有効）
        from datetime import timedelta
        expires_at = datetime.utcnow() + timedelta(hours=24)
        
        new_session = Session(
            session_id=session_id,
            user_id=user_id,
            expires_at=expires_at
        )
        
        db.add(new_session)
        db.commit()
        
        logger.info(f"セッション作成成功: user_id={user_id}")
        return session_id
        
    except Exception as e:
        db.rollback()
        logger.error(f"セッション作成エラー: {e}")
        return None
    finally:
        db.close()

def validate_session(session_id: str) -> Optional[int]:
    """セッション検証"""
    db = SessionLocal()
    try:
        session = db.query(Session).filter(
            Session.session_id == session_id,
            Session.is_active == True,
            Session.expires_at > datetime.utcnow()
        ).first()
        
        if session:
            return session.user_id
        return None
        
    except Exception as e:
        logger.error(f"セッション検証エラー: {e}")
        return None
    finally:
        db.close()

def get_user_by_id(user_id: int) -> Optional[Dict[str, Any]]:
    """ユーザー情報取得"""
    db = SessionLocal()
    try:
        user = db.query(User).filter(User.user_id == user_id).first()
        if user:
            return {
                "user_id": user.user_id,
                "email": user.email,
                "created_at": user.created_at,
                "last_login": user.last_login
            }
        return None
        
    except Exception as e:
        logger.error(f"ユーザー取得エラー: {e}")
        return None
    finally:
        db.close()

def get_user_projects(user_id: int) -> List[Dict[str, Any]]:
    """ユーザーのプロジェクト一覧取得"""
    db = SessionLocal()
    try:
        projects = db.query(Project).filter(
            Project.user_id == user_id,
            Project.is_active == True
        ).all()
        
        return [
            {
                "project_id": project.project_id,
                "project_name": project.project_name,
                "description": project.description,
                "created_at": project.created_at
            }
            for project in projects
        ]
        
    except Exception as e:
        logger.error(f"プロジェクト取得エラー: {e}")
        return []
    finally:
        db.close()

# テーブル作成
def create_tables():
    """テーブル作成"""
    Base.metadata.create_all(bind=engine)
    logger.info("テーブル作成完了")

<<<<<<< HEAD

def get_latest_edit_id(project_id: int) -> Optional[int]:
    """指定されたプロジェクトの最新のedit_idを取得"""
    db = SessionLocal()
    query = select(EditHistory).filter(
        EditHistory.project_id == project_id
            ).order_by(EditHistory.last_updated.desc()).limit(1)

    try:
        with db.begin():
            result = db.execute(query).scalar_one_or_none()
            if result:
                return result.edit_id
            return None
        
    except Exception as e:
        logger.error(f"最新のedit_id取得エラー: {e}")
        return None

def get_canvas_details(edit_id: int) -> Optional[Dict[str, Any]]:
    """指定されたedit_idのキャンバス詳細を取得"""
    db = SessionLocal()
    query = select(Detail).filter(Detail.edit_id == edit_id)

    try:
        with db.begin():
            result = db.execute(query).all()
            if not result:
                return None
            
            details = {detail.field_name: detail.field_content for detail in result}
            return details
        
    except Exception as e:
        logger.error(f"キャンバス詳細取得エラー: {e}")
        return None
=======
def insert_project(value):
    """プロジェクトを挿入"""
    db = SessionLocal()
    query = insert(Project).values(value)
    try:
        with db.begin():
            result = db.execute(query)
            project_id = result.inserted_primary_key[0]
            logger.info(f"プロジェクト挿入成功: project_id={project_id}")
            return project_id
    except Exception as e:
        db.rollback()
        logger.error(f"プロジェクト挿入エラー: {e}")
        return None
    finally:
        db.close()

def insert_edit_history(project_id: int, version: int, user_id: int, update_category: UpdateCategory) -> int:
    """プロジェクトの編集履歴を挿入"""
    db = SessionLocal()
    query = insert(EditHistory).values(project_id=project_id, version=version, user_id=user_id, update_category=update_category)
    try:
        with db.begin():
            result = db.execute(query)
            edit_id = result.inserted_primary_key[0]
            logger.info(f"編集履歴挿入成功: edit_id={edit_id}, project_id={project_id}")
            return edit_id
    except Exception as e:
        db.rollback()
        logger.error(f"編集履歴挿入エラー: {e}")
        return 0
    finally:
        db.close()

def insert_canvas_details(edit_id: int, field_name: Dict[str, Any], field_content: Dict[str, Any]) -> bool:
    """キャンバスの詳細情報を挿入"""
    db = SessionLocal()
    query = insert(Detail).values(edit_id=edit_id, field_name=field_name, field_content=field_content)
    try:
        with db.begin():
            result = db.execute(query)
            detail_id = result.inserted_primary_key[0]
            logger.info(f"キャンバス詳細挿入成功: detail_id={detail_id}, edit_id={edit_id}")
            return True
    except Exception as e:
        db.rollback()
        logger.error(f"キャンバス詳細挿入エラー: {e}")
        return False
    finally:
        db.close()
>>>>>>> 9e3bf2a6
<|MERGE_RESOLUTION|>--- conflicted
+++ resolved
@@ -1,11 +1,7 @@
 # CRUD操作とモデル定義
 from sqlalchemy import Column, Integer, Text, VARCHAR, DateTime, Date, Boolean, JSON, ForeignKey
 from sqlalchemy import Enum as SQLEnum
-<<<<<<< HEAD
 from sqlalchemy import select, insert, update, delete
-=======
-from sqlalchemy import select, insert, delete, update
->>>>>>> 9e3bf2a6
 from sqlalchemy.orm import DeclarativeBase, relationship, Mapped, mapped_column
 from sqlalchemy.sql import func
 from connect_PostgreSQL import SessionLocal, engine
@@ -385,7 +381,6 @@
     Base.metadata.create_all(bind=engine)
     logger.info("テーブル作成完了")
 
-<<<<<<< HEAD
 
 def get_latest_edit_id(project_id: int) -> Optional[int]:
     """指定されたプロジェクトの最新のedit_idを取得"""
@@ -422,7 +417,6 @@
     except Exception as e:
         logger.error(f"キャンバス詳細取得エラー: {e}")
         return None
-=======
 def insert_project(value):
     """プロジェクトを挿入"""
     db = SessionLocal()
@@ -472,5 +466,4 @@
         logger.error(f"キャンバス詳細挿入エラー: {e}")
         return False
     finally:
-        db.close()
->>>>>>> 9e3bf2a6
+        db.close()