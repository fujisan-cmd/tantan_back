--- conflicted
+++ resolved
@@ -490,7 +490,6 @@
     finally:
         db.close()
 
-<<<<<<< HEAD
 def get_latest_version(project_id: int):
     db = SessionLocal()
     query = select(EditHistory).filter(
@@ -507,7 +506,7 @@
     except Exception as e:
         logger.error(f"最新のバージョン取得エラー: {e}")
         return None
-=======
+    
 def get_project_documents(project_id: int) -> List[Dict[str, Any]]:
     """指定されたプロジェクトの文書一覧取得"""
     db = SessionLocal()
@@ -531,7 +530,6 @@
         return []
     finally:
         db.close()
->>>>>>> 9b365682
 
 # === RAG機能用追加 START ===
 # 注意: データベーススキーマ適用前のため一時的にコメントアウト
