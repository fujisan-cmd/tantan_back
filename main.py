--- conflicted
+++ resolved
@@ -11,13 +11,9 @@
 from db_operations import (
     UserCreate, UserLogin, AuthResponse, UserResponse, ProjectResponse, ProjectCreateRequest,
     create_user, authenticate_user, create_session, validate_session, 
-<<<<<<< HEAD
     get_user_by_id, get_user_projects, create_tables, get_latest_edit_id,
-    get_canvas_details
-=======
-    get_user_by_id, get_user_projects, create_tables, 
+    get_canvas_details,
     insert_project, insert_edit_history, insert_canvas_details,
->>>>>>> 9e3bf2a6
 )
 
 # ログ設定
@@ -180,14 +176,13 @@
     projects = get_user_projects(current_user_id)
     return [ProjectResponse(**project) for project in projects]
 
-<<<<<<< HEAD
 @app.get("projects/{project_id}/latest")
 def get_latest_canvas(project_id: int):
     # response_modelと認証機能は後で実装する
     edit_id = get_latest_edit_id(project_id)
     details = get_canvas_details(edit_id)
     return details
-=======
+
 @app.post("/projects")
 def register_project(request: ProjectCreateRequest):
     # 'created_at'はDB側で自動設定するため、ここでは指定しない
@@ -203,7 +198,6 @@
     # edit_idを使ってdetailテーブルにデータを挿入
     result = insert_canvas_details(edit_id, request.field_name, request.field_content)
     return {"project_id": project_id, "edit_id": edit_id, "result": result}
->>>>>>> 9e3bf2a6
 
 # アプリケーション起動時にテーブル作成
 @app.on_event("startup")
